[package]
name = "cargo-embed"
version = "0.10.1"
authors = ["Noah Hüsser <yatekii@yatekii.ch>"]
edition = "2018"
description = "A utility to develop software for embedded ARM and RISC-V cores."
documentation = "https://docs.rs/cargo-embed/"
homepage = "https://github.com/probe-rs/cargo-embed"
repository = "https://github.com/probe-rs/cargo-embed"
readme = "README.md"
categories = ["embedded", "hardware-support", "development-tools::debugging"]
keywords = ["embedded"]
license = "MIT OR Apache-2.0"

[features]
default = []
ftdi = ["probe-rs/ftdi"]
sentry = ["probe-rs-cli-util/sentry"]

[dependencies]
probe-rs = { version = "0.10.0", git = "https://github.com/probe-rs/probe-rs" }
gdb-server = { version = "0.10.0", git = "https://github.com/probe-rs/probe-rs"  }
probe-rs-cli-util = { version = "0.10.0", git = "https://github.com/probe-rs/probe-rs", default-features = false, features=["anyhow"] }

<<<<<<< HEAD
structopt = "0.3.17"
indicatif = "0.15.0"
env_logger = "0.7.1"
log = { version = "0.4.11", features = ["serde"] }
lazy_static = "1.4.0"
colored = "2.0.0"
serde = { version = "1.0.115", features = ["derive"] }
serde_json = { version = "1.0.57" }
config = { version = "0.10.1", features = ["toml", "json", "yaml"], default-features = false }
probe-rs-rtt = { version = "0.3.0" }
chrono = "0.4.15"
crossterm = "0.17.7"
derivative = "2.1.1"
goblin = "0.2.3"
tui = { version = "0.9.0", default-features = false, features = ["crossterm"] }
anyhow = "1.0.32"
textwrap = "0.12.1"
futures = "0.3.5"
tokio = { version = "0.2.22", features = ["rt-core", "macros", "rt-threaded", "blocking"] }
warp = "0.2.5"
tungstenite = "0.11.1"
interface = { path = "interface/" }

[patch.crates-io]
probe-rs = { version = "0.8.0", git = "https://github.com/probe-rs/probe-rs" }
=======
structopt = "0.3.18"
git-version = "0.3.4"
indicatif = "0.15.0"
env_logger = "0.8.2"
log = { version = "0.4.14", features = ["serde"] }
lazy_static = "1.4.0"
colored = "2.0.0"
serde = { version = "1.0", features = ["derive"] }
serde_json = { version = "1.0.62" }
config = { version = "0.10.1", features = ["toml", "json", "yaml"], default-features = false }
probe-rs-rtt = { version = "0.10.0", git = "https://github.com/probe-rs/probe-rs-rtt" }
chrono = "0.4"
# Version 0.17.8 doesn't compile on Windows
crossterm = "<= 0.17.7"
goblin = "0.3.4"
tui = { version = "0.13.0", default-features = false, features = ["crossterm"] }
anyhow = "1.0.38"
textwrap = "0.13.2"
defmt-decoder = { version = "0.1.3" }
defmt-elf2table = { version = "0.1.0", features = ['unstable'] }
>>>>>>> 258db00f
<|MERGE_RESOLUTION|>--- conflicted
+++ resolved
@@ -22,33 +22,6 @@
 gdb-server = { version = "0.10.0", git = "https://github.com/probe-rs/probe-rs"  }
 probe-rs-cli-util = { version = "0.10.0", git = "https://github.com/probe-rs/probe-rs", default-features = false, features=["anyhow"] }
 
-<<<<<<< HEAD
-structopt = "0.3.17"
-indicatif = "0.15.0"
-env_logger = "0.7.1"
-log = { version = "0.4.11", features = ["serde"] }
-lazy_static = "1.4.0"
-colored = "2.0.0"
-serde = { version = "1.0.115", features = ["derive"] }
-serde_json = { version = "1.0.57" }
-config = { version = "0.10.1", features = ["toml", "json", "yaml"], default-features = false }
-probe-rs-rtt = { version = "0.3.0" }
-chrono = "0.4.15"
-crossterm = "0.17.7"
-derivative = "2.1.1"
-goblin = "0.2.3"
-tui = { version = "0.9.0", default-features = false, features = ["crossterm"] }
-anyhow = "1.0.32"
-textwrap = "0.12.1"
-futures = "0.3.5"
-tokio = { version = "0.2.22", features = ["rt-core", "macros", "rt-threaded", "blocking"] }
-warp = "0.2.5"
-tungstenite = "0.11.1"
-interface = { path = "interface/" }
-
-[patch.crates-io]
-probe-rs = { version = "0.8.0", git = "https://github.com/probe-rs/probe-rs" }
-=======
 structopt = "0.3.18"
 git-version = "0.3.4"
 indicatif = "0.15.0"
@@ -69,4 +42,8 @@
 textwrap = "0.13.2"
 defmt-decoder = { version = "0.1.3" }
 defmt-elf2table = { version = "0.1.0", features = ['unstable'] }
->>>>>>> 258db00f
+futures = "0.3.5"
+tokio = { version = "0.2.22", features = ["rt-core", "macros", "rt-threaded", "blocking"] }
+warp = "0.2.5"
+tungstenite = "0.11.1"
+interface = { path = "interface/" }