[default.probe]
# USB vendor ID
# usb_vid = "1337"
# USB product ID
# usb_pid = "1337"
# Serial number
# serial = "12345678"
# The protocol to be used for communicating with the target.
protocol = "Swd"
# The speed in kHz of the data link to the target.
# speed = 1337

[default.flashing]
# Whether or not the target should be flashed.
enabled = true
# Whether or not the target should be halted after reset.
# DEPRECATED, moved to reset section
halt_afterwards = false
# Whether or not bytes erased but not rewritten with data from the ELF
# should be restored with their contents before erasing.
restore_unwritten_bytes = false
# The path where an SVG of the assembled flash layout should be written to.
# flash_layout_output_path = "out.svg"
do_chip_erase = false

[default.reset]
# Whether or not the target should be reset.
# When flashing is enabled as well, the target will be reset after flashing.
enabled = true
# Whether or not the target should be halted after reset.
halt_afterwards = false

[default.general]
# The chip name of the chip to be debugged.
# chip = "name"
# A list of chip descriptions to be loaded during runtime.
chip_descriptions = []
# The default log level to be used. Possible values are one of:
#   "OFF", "ERROR", "WARN", "INFO", "DEBUG", "TRACE"
log_level = "WARN"
# Use this flag to assert the nreset & ntrst pins during attaching the probe to the chip.
connect_under_reset = false

[default.rtt]
# Whether or not an RTTUI should be opened after flashing.
# This is exclusive and cannot be used with SVD or GDB at the moment.
enabled = false
# A list of channel associations to be displayed. If left empty, all channels are displayed.
# formats are: String, Defmt, BinaryLE,
channels = [
    # { up = 0, down = 0, name = "name", format = "String" },

    # How to enable Defmt formatting (https://github.com/knurling-rs/defmt)
    # (formats on host, not on microcontroller)?
    # microcontroller setup: https://github.com/knurling-rs/app-template
    # { up = 0, name = "defmt_name", format = "Defmt" },
]
# The duration in ms for which the logger should retry to attach to RTT.
timeout = 3000
# Whether timestamps in the RTTUI are enabled
show_timestamps = true
# Whether to save rtt history buffer on exit.
log_enabled = false
# Where to save rtt history buffer relative to manifest path.
log_path = "./logs"

[default.gdb]
# Whether or not a GDB server should be opened after flashing.
# This is exclusive and cannot be used with SVD or RTT at the moment.
enabled = false
# The connection string in host:port format wher the GDB server will open a socket.
<<<<<<< HEAD
# gdb_connection_string

[default.svd]
# Whether or not a SVD viewer should be opened after flashing.
# This is exclusive and cannot be used with RTT or GDB at the moment.
enabled = false
webserver = "127.0.0.1:3030"
websocket_server = "127.0.0.1:3031"
=======
gdb_connection_string = "127.0.0.1:1337"
>>>>>>> 258db00f
<|MERGE_RESOLUTION|>--- conflicted
+++ resolved
@@ -69,15 +69,11 @@
 # This is exclusive and cannot be used with SVD or RTT at the moment.
 enabled = false
 # The connection string in host:port format wher the GDB server will open a socket.
-<<<<<<< HEAD
-# gdb_connection_string
+gdb_connection_string = "127.0.0.1:1337"
 
 [default.svd]
 # Whether or not a SVD viewer should be opened after flashing.
 # This is exclusive and cannot be used with RTT or GDB at the moment.
 enabled = false
 webserver = "127.0.0.1:3030"
-websocket_server = "127.0.0.1:3031"
-=======
-gdb_connection_string = "127.0.0.1:1337"
->>>>>>> 258db00f
+websocket_server = "127.0.0.1:3031"