--- conflicted
+++ resolved
@@ -488,19 +488,7 @@
         }
     }
 
-<<<<<<< HEAD
-    if [config.gdb.enabled, config.rtt.enabled, config.svd.enabled]
-        .iter()
-        .fold(0, |c, v| c + if *v { 1 } else { 0 })
-        > 1
-    {
-        return Err(anyhow!(
-            "Unfortunately, at the moment, only GDB OR RTT OR SVD are possible."
-        ));
-    }
-=======
     let session = Arc::new(Mutex::new(session));
->>>>>>> 258db00f
 
     let mut gdb_thread_handle = None;
     if config.gdb.enabled {
@@ -612,7 +600,7 @@
         }
     } else if config.svd.enabled {
         svd_viewer::server::run(&config);
-        if let Err(e) = svd_viewer::runner::run(Arc::new(Mutex::new(session)), &config) {
+        if let Err(e) = svd_viewer::runner::run(session, &config) {
             logging::eprintln("During the execution of the SVD viewer an error was encountered:");
             logging::eprintln(format!("{:?}", e));
         }
